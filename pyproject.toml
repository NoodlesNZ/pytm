[tool.poetry]
name = "pytm"
version = "1.3.1"
description = "A Pythonic framework for threat modeling"
authors = ["pytm Team"]
license = "MIT License"

[tool.poetry.dependencies]
<<<<<<< HEAD
python = "^3.8 || ^3.9 || ^3.10 || ^3.11"
pydal = "~20200714.1"
pytest = "^8.3.5"
pydantic = "^2.0.0"
=======
python = "^3.9 || ^3.10 || ^3.11"
pydal = "~20200714.1"
legacy-cgi = { version = "^2.0", markers = "python_version >= '3.13'" }

[tool.poetry.group.dev.dependencies]
pytest = "^8.3.5"
black = "^25.9.0"
pdoc3 = "^0.11.6"
>>>>>>> e66de92e

[build-system]
requires = ["poetry-core>=1.0.0"]
build-backend = "poetry.core.masonry.api"<|MERGE_RESOLUTION|>--- conflicted
+++ resolved
@@ -6,21 +6,16 @@
 license = "MIT License"
 
 [tool.poetry.dependencies]
-<<<<<<< HEAD
-python = "^3.8 || ^3.9 || ^3.10 || ^3.11"
-pydal = "~20200714.1"
-pytest = "^8.3.5"
-pydantic = "^2.0.0"
-=======
+
 python = "^3.9 || ^3.10 || ^3.11"
 pydal = "~20200714.1"
 legacy-cgi = { version = "^2.0", markers = "python_version >= '3.13'" }
 
 [tool.poetry.group.dev.dependencies]
 pytest = "^8.3.5"
+pydantic = "^2.0.0"
 black = "^25.9.0"
 pdoc3 = "^0.11.6"
->>>>>>> e66de92e
 
 [build-system]
 requires = ["poetry-core>=1.0.0"]
