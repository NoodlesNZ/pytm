![build+test](https://github.com/izar/pytm/workflows/build%2Btest/badge.svg)


# pytm: A Pythonic framework for threat modeling

![pytm logo](docs/pytm-logo.svg)

## Introduction

Traditional threat modeling too often comes late to the party, or sometimes not at all. In addition, creating manual data flows and reports can be extremely time-consuming. The goal of pytm is to shift threat modeling to the left, making threat modeling more automated and developer-centric.

## Features

Based on your input and definition of the architectural design, pytm can automatically generate the following items:
- Data Flow Diagram (DFD)
- Sequence Diagram
- Relevant threats to your system

## Requirements

* Linux/MacOS
* Python 3.x
* Graphviz package
* Java (OpenJDK 10 or 11)
* [plantuml.jar](http://sourceforge.net/projects/plantuml/files/plantuml.jar/download)

## Getting Started

The `tm.py` is an example model. You can run it to generate the report and diagram image files that it references:

```
mkdir -p tm
./tm.py --report docs/basic_template.md | pandoc -f markdown -t html > tm/report.html
./tm.py --dfd | dot -Tpng -o tm/dfd.png
./tm.py --seq | java -Djava.awt.headless=true -jar $PLANTUML_PATH -tpng -pipe > tm/seq.png
```

There's also an example `Makefile` that wraps all these into targets that can be easily shared for multiple models. If you have [GNU make](https://www.gnu.org/software/make/) installed (available by default on Linux distros but not on OSX), simply run:

```
make
```

To avoid installing all the dependencies, like `pandoc` or `Java`, the script can be run inside a container:

```
# do this only once
export USE_DOCKER=true
make image

# call this after every change in your model
make
```


## Usage

All available arguments:

```text
usage: tm.py [-h] [--sqldump SQLDUMP] [--debug] [--dfd] [--report REPORT]
             [--exclude EXCLUDE] [--seq] [--list] [--describe DESCRIBE]
             [--list-elements] [--json JSON] [--levels LEVELS [LEVELS ...]]
             [--stale_days STALE_DAYS]

optional arguments:
<<<<<<< HEAD
  -h, --help           show this help message and exit
  --debug              print debug messages
  --dfd                output DFD (default)
  --report REPORT      output report using the named template file (sample template file is under docs/basic_template.md)
  --exclude EXCLUDE    specify threat IDs to be ignored
  --seq                output sequential diagram
  --list               list all available threats
  --describe DESCRIBE  describe the properties available for a given element
  --sqldump DBNAME     dumps all threat model elements and findings into the named sqlite file (erased if exists)
  --json               output a JSON file

=======
  -h, --help            show this help message and exit
  --sqldump SQLDUMP     dumps all threat model elements and findings into the
                        named sqlite file (erased if exists)
  --debug               print debug messages
  --dfd                 output DFD
  --report REPORT       output report using the named template file (sample
                        template file is under docs/template.md)
  --exclude EXCLUDE     specify threat IDs to be ignored
  --seq                 output sequential diagram
  --list                list all available threats
  --describe DESCRIBE   describe the properties available for a given element
  --list-elements       list all elements which can be part of a threat model
  --json JSON           output a JSON file
  --levels LEVELS [LEVELS ...]
                        Select levels to be drawn in the threat model (int
                        separated by comma).
  --stale_days STALE_DAYS
                        checks if the delta between the TM script and the code
                        described by it is bigger than the specified value in
                        days
>>>>>>> 445f3a92
```

The *stale_days* argument tries to determine how far apart in days the model script (which you are writing) is from the code that implements the system being modeled. Ideally, they should be pretty close in most cases of an actively developed system. You can run this periodically to measure the pulse of your project and the 'freshness' of your threat model.

Currently available elements are: TM, Element, Server, ExternalEntity, Datastore, Actor, Process, SetOfProcesses, Dataflow, Boundary and Lambda.

The available properties of an element can be listed by using `--describe` followed by the name of an element:

```text

(pytm) ➜  pytm git:(master) ✗ ./tm.py --describe Element
Element class attributes:
  OS
  definesConnectionTimeout        default: False
  description
  handlesResources                default: False
  implementsAuthenticationScheme  default: False
  implementsNonce                 default: False
  inBoundary
  inScope                         Is the element in scope of the threat model, default: True
  isAdmin                         default: False
  isHardened                      default: False
  name                            required
  onAWS                           default: False

```

## Creating a Threat Model

The following is a sample `tm.py` file that describes a simple application where a User logs into the application
and posts comments on the app. The app server stores those comments into the database. There is an AWS Lambda
that periodically cleans the Database.

```python

#!/usr/bin/env python3

from pytm.pytm import TM, Server, Datastore, Dataflow, Boundary, Actor, Lambda, Data, Classification

tm = TM("my test tm")
tm.description = "another test tm"
tm.isOrdered = True

User_Web = Boundary("User/Web")
Web_DB = Boundary("Web/DB")

user = Actor("User")
user.inBoundary = User_Web

web = Server("Web Server")
web.OS = "CloudOS"
web.isHardened = True
web.sourceCode = "server/web.cc"

db = Datastore("SQL Database (*)")
db.OS = "CentOS"
db.isHardened = False
db.inBoundary = Web_DB
db.isSql = True
db.inScope = False
db.sourceCode = "model/schema.sql"

my_lambda = Lambda("cleanDBevery6hours")
my_lambda.hasAccessControl = True
my_lambda.inBoundary = Web_DB

my_lambda_to_db = Dataflow(my_lambda, db, "(&lambda;)Periodically cleans DB")
my_lambda_to_db.protocol = "SQL"
my_lambda_to_db.dstPort = 3306

user_to_web = Dataflow(user, web, "User enters comments (*)")
user_to_web.protocol = "HTTP"
user_to_web.dstPort = 80
user_to_web.data = Data('Comments in HTML or Markdown', classification=Classification.PUBLIC)

web_to_user = Dataflow(web, user, "Comments saved (*)")
web_to_user.protocol = "HTTP"

web_to_db = Dataflow(web, db, "Insert query with comments")
web_to_db.protocol = "MySQL"
web_to_db.dstPort = 3306

db_to_web = Dataflow(db, web, "Comments contents")
db_to_web.protocol = "MySQL"
# this is a BAD way of defining a data object, here for a demo on how it
# will appear on the sample report. Use Data objects.
db_to_web.data = 'Results of insert op'


tm.process()

```

### Generating Diagrams

Diagrams are output as [Dot](https://graphviz.gitlab.io/) and [PlantUML](https://plantuml.com/).

When `--dfd` argument is passed to the above `tm.py` file it generates output to stdout, which is fed to Graphviz's dot to generate the Data Flow Diagram:

```bash

tm.py --dfd | dot -Tpng -o sample.png

```

Generates this diagram:

![dfd.png](.gitbook/assets/dfd.png)

Adding ".levels = [1,2]" attributes to an element will cause it (and its associated Dataflows if both flow endings are in the same DFD level) to render (or not) depending on the command argument "--levels 1 2".

The following command generates a Sequence diagram.

```bash

tm.py --seq | java -Djava.awt.headless=true -jar plantuml.jar -tpng -pipe > seq.png

```

Generates this diagram:

![seq.png](.gitbook/assets/seq.png)

### Creating a Report

The diagrams and findings can be included in the template to create a final report:

```bash

tm.py --report docs/basic_template.md | pandoc -f markdown -t html > report.html

```
The templating format used in the report template is very simple:

```text

# Threat Model Sample
***

## System Description

{tm.description}

## Dataflow Diagram

![Level 0 DFD](dfd.png)

## Dataflows

Name|From|To |Data|Protocol|Port
----|----|---|----|--------|----
{dataflows:repeat:{{item.name}}|{{item.source.name}}|{{item.sink.name}}|{{item.data}}|{{item.protocol}}|{{item.dstPort}}
}

## Findings

{findings:repeat:* {{item.description}} on element "{{item.target}}"
}

```

To group findings by elements, use a more advanced, nested loop:

```text
## Findings

{elements:repeat:{{item.findings:if:
### {{item.name}}

{{item.findings:repeat:
**Threat**: {{{{item.id}}}} - {{{{item.description}}}}

**Severity**: {{{{item.severity}}}}

**Mitigations**: {{{{item.mitigations}}}}

**References**: {{{{item.references}}}}

}}}}}
```

All items inside a loop must be escaped, doubling the braces, so `{item.name}` becomes `{{item.name}}`.
The example above uses two nested loops, so items in the inner loop must be escaped twice, that's why they're using four braces.

### Overrides

You can override attributes of findings (threats matching the model assets and/or dataflows), for example to set a custom CVSS score and/or response text:

```python
user_to_web = Dataflow(user, web, "User enters comments (*)", protocol="HTTP", dstPort="80")
user_to_web.overrides = [
    Finding(
        # Overflow Buffers
        id="INP02",
        CVSS="9.3",
        response="""**To Mitigate**: run a memory sanitizer to validate the binary""",
    )
]
```

## Threats database

For the security practitioner, you may supply your own threats file by setting `TM.threatsFile`. It should contain entries like:

```json
{
   "SID":"INP01",
   "target": ["Lambda","Process"],
   "description": "Buffer Overflow via Environment Variables",
   "details": "This attack pattern involves causing a buffer overflow through manipulation of environment variables. Once the attacker finds that they can modify an environment variable, they may try to overflow associated buffers. This attack leverages implicit trust often placed in environment variables.",
   "Likelihood Of Attack": "High",
   "severity": "High",
   "condition": "target.usesEnvironmentVariables is True and target.sanitizesInput is False and target.checksInputBounds is False",
   "prerequisites": "The application uses environment variables.An environment variable exposed to the user is vulnerable to a buffer overflow.The vulnerable environment variable uses untrusted data.Tainted data used in the environment variables is not properly validated. For instance boundary checking is not done before copying the input data to a buffer.",
   "mitigations": "Do not expose environment variable to the user.Do not use untrusted data in your environment variables. Use a language or compiler that performs automatic bounds checking. There are tools such as Sharefuzz [R.10.3] which is an environment variable fuzzer for Unix that support loading a shared library. You can use Sharefuzz to determine if you are exposing an environment variable vulnerable to buffer overflow.",
   "example": "Attack Example: Buffer Overflow in $HOME A buffer overflow in sccw allows local users to gain root access via the $HOME environmental variable. Attack Example: Buffer Overflow in TERM A buffer overflow in the rlogin program involves its consumption of the TERM environmental variable.",
   "references": "https://capec.mitre.org/data/definitions/10.html, CVE-1999-0906, CVE-1999-0046, http://cwe.mitre.org/data/definitions/120.html, http://cwe.mitre.org/data/definitions/119.html, http://cwe.mitre.org/data/definitions/680.html"
 }
```

The `target` field lists classes of model elements to match this threat against.
Those can be assets, like: Actor, Datastore, Server, Process, SetOfProcesses, ExternalEntity,
Lambda or Element, which is the base class and matches any. It can also be a Dataflow that connects two assets.

All other fields (except `condition`) are available for display and can be used in the template
to list findings in the final [report](#report).

> **WARNING**
>
> The `threats.json` file contains strings that run through `eval()`. Make sure the file has correct permissions
> or risk having an attacker change the strings and cause you to run code on their behalf.

The logic lives in the `condition`, where members of `target` can be logically evaluated.
Returning a true means the rule generates a finding, otherwise, it is not a finding.
Condition may compare attributes of `target` and also call one of these methods:

* `target.oneOf(class, ...)` where `class` is one or more: Actor, Datastore, Server, Process, SetOfProcesses, ExternalEntity, Lambda or Dataflow,
* `target.crosses(Boundary)`,
* `target.enters(Boundary)`,
* `target.exits(Boundary)`,
* `target.inside(Boundary)`.

If `target` is a Dataflow, remember you can access `target.source` and/or `target.sink` along with other attributes.

Conditions on assets can analyze all incoming and outgoing Dataflows by inspecting
the `target.input` and `target.output` attributes. For example, to match a threat only against
servers with incoming traffic, use `any(target.inputs)`. A more advanced example,
matching elements connecting to SQL datastores, would be `any(f.sink.oneOf(Datastore) and f.sink.isSQL for f in target.outputs)`.

## Currently supported threats

```text
INP01 - Buffer Overflow via Environment Variables
INP02 - Overflow Buffers
INP03 - Server Side Include (SSI) Injection
CR01 - Session Sidejacking
INP04 - HTTP Request Splitting
CR02 - Cross Site Tracing
INP05 - Command Line Execution through SQL Injection
INP06 - SQL Injection through SOAP Parameter Tampering
SC01 - JSON Hijacking (aka JavaScript Hijacking)
LB01 - API Manipulation
AA01 - Authentication Abuse/ByPass
DS01 - Excavation
DE01 - Interception
DE02 - Double Encoding
API01 - Exploit Test APIs
AC01 - Privilege Abuse
INP07 - Buffer Manipulation
AC02 - Shared Data Manipulation
DO01 - Flooding
HA01 - Path Traversal
AC03 - Subverting Environment Variable Values
DO02 - Excessive Allocation
DS02 - Try All Common Switches
INP08 - Format String Injection
INP09 - LDAP Injection
INP10 - Parameter Injection
INP11 - Relative Path Traversal
INP12 - Client-side Injection-induced Buffer Overflow
AC04 - XML Schema Poisoning
DO03 - XML Ping of the Death
AC05 - Content Spoofing
INP13 - Command Delimiters
INP14 - Input Data Manipulation
DE03 - Sniffing Attacks
CR03 - Dictionary-based Password Attack
API02 - Exploit Script-Based APIs
HA02 - White Box Reverse Engineering
DS03 - Footprinting
AC06 - Using Malicious Files
HA03 - Web Application Fingerprinting
SC02 - XSS Targeting Non-Script Elements
AC07 - Exploiting Incorrectly Configured Access Control Security Levels
INP15 - IMAP/SMTP Command Injection
HA04 - Reverse Engineering
SC03 - Embedding Scripts within Scripts
INP16 - PHP Remote File Inclusion
AA02 - Principal Spoof
CR04 - Session Credential Falsification through Forging
DO04 - XML Entity Expansion
DS04 - XSS Targeting Error Pages
SC04 - XSS Using Alternate Syntax
CR05 - Encryption Brute Forcing
AC08 - Manipulate Registry Information
DS05 - Lifting Sensitive Data Embedded in Cache
SC05 - Removing Important Client Functionality
INP17 - XSS Using MIME Type Mismatch
AA03 - Exploitation of Trusted Credentials
AC09 - Functionality Misuse
INP18 - Fuzzing and observing application log data/errors for application mapping
CR06 - Communication Channel Manipulation
AC10 - Exploiting Incorrectly Configured SSL
CR07 - XML Routing Detour Attacks
AA04 - Exploiting Trust in Client
CR08 - Client-Server Protocol Manipulation
INP19 - XML External Entities Blowup
INP20 - iFrame Overlay
AC11 - Session Credential Falsification through Manipulation
INP21 - DTD Injection
INP22 - XML Attribute Blowup
INP23 - File Content Injection
DO05 - XML Nested Payloads
AC12 - Privilege Escalation
AC13 - Hijacking a privileged process
AC14 - Catching exception throw/signal from privileged block
INP24 - Filter Failure through Buffer Overflow
INP25 - Resource Injection
INP26 - Code Injection
INP27 - XSS Targeting HTML Attributes
INP28 - XSS Targeting URI Placeholders
INP29 - XSS Using Doubled Characters
INP30 - XSS Using Invalid Characters
INP31 - Command Injection
INP32 - XML Injection
INP33 - Remote Code Inclusion
INP34 - SOAP Array Overflow
INP35 - Leverage Alternate Encoding
DE04 - Audit Log Manipulation
AC15 - Schema Poisoning
INP36 - HTTP Response Smuggling
INP37 - HTTP Request Smuggling
INP38 - DOM-Based XSS
AC16 - Session Credential Falsification through Prediction
INP39 - Reflected XSS
INP40 - Stored XSS
AC17 - Session Hijacking - ServerSide
AC18 - Session Hijacking - ClientSide
INP41 - Argument Injection
AC19 - Reusing Session IDs (aka Session Replay) - ServerSide
AC20 - Reusing Session IDs (aka Session Replay) - ClientSide
AC21 - Cross Site Request Forgery



```<|MERGE_RESOLUTION|>--- conflicted
+++ resolved
@@ -64,19 +64,6 @@
              [--stale_days STALE_DAYS]
 
 optional arguments:
-<<<<<<< HEAD
-  -h, --help           show this help message and exit
-  --debug              print debug messages
-  --dfd                output DFD (default)
-  --report REPORT      output report using the named template file (sample template file is under docs/basic_template.md)
-  --exclude EXCLUDE    specify threat IDs to be ignored
-  --seq                output sequential diagram
-  --list               list all available threats
-  --describe DESCRIBE  describe the properties available for a given element
-  --sqldump DBNAME     dumps all threat model elements and findings into the named sqlite file (erased if exists)
-  --json               output a JSON file
-
-=======
   -h, --help            show this help message and exit
   --sqldump SQLDUMP     dumps all threat model elements and findings into the
                         named sqlite file (erased if exists)
@@ -97,7 +84,6 @@
                         checks if the delta between the TM script and the code
                         described by it is bigger than the specified value in
                         days
->>>>>>> 445f3a92
 ```
 
 The *stale_days* argument tries to determine how far apart in days the model script (which you are writing) is from the code that implements the system being modeled. Ideally, they should be pretty close in most cases of an actively developed system. You can run this periodically to measure the pulse of your project and the 'freshness' of your threat model.
