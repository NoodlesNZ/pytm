import json
import os
import random
import re
import tempfile
import pytest
from contextlib import redirect_stdout

from pytm import (
    pytm,
    TM,
    Action,
    Actor,
    Assumption,
    Boundary,
    Classification,
    Data,
    Dataflow,
    Datastore,
    ExternalEntity,
    Lambda,
    Lifetime,
    Process,
    Finding,
    Server,
    Threat,
    TLSVersion,
    loads,
)
from pytm.pytm import to_serializable

with open(
    os.path.abspath(os.path.join(os.path.dirname(__file__), ".."))
    + "/pytm/threatlib/threats.json",
    "r",
) as threat_file:
    threats = {t["SID"]: Threat(**t) for t in json.load(threat_file)}

output_path = tempfile.gettempdir()

class TestTM:
    def test_seq(self):
        random.seed(0)
        dir_path = os.path.dirname(os.path.realpath(__file__))
        with open(os.path.join(dir_path, "seq.plantuml")) as x:
            expected = x.read().strip()

        TM.reset()
        tm = TM("my test tm", description="aaa")
        tm.isOrdered = True
        internet = Boundary("Internet")
        server_db = Boundary("Server/DB")
        user = Actor("User", inBoundary=internet)
        web = Server("Web Server")
        db = Datastore("SQL Database", inBoundary=server_db)

        Dataflow(user, web, "User enters comments (*)", note="bbb")
        Dataflow(web, db, "Insert query with comments", note="ccc")
        Dataflow(db, web, "Retrieve comments")
        Dataflow(web, user, "Show comments (*)")

        assert tm.check()
        output = tm.seq()
        assert output == expected

    def test_seq_unused(self):
        random.seed(0)
        dir_path = os.path.dirname(os.path.realpath(__file__))
        with open(os.path.join(dir_path, "seq_unused.plantuml")) as x:
            expected = x.read().strip()

        TM.reset()
        tm = TM("my test tm", description="aaa", ignoreUnused=True)
        internet = Boundary("Internet")
        server_db = Boundary("Server/DB")
        user = Actor("User", inBoundary=internet)
        web = Server("Web Server")
        db = Datastore("SQL Database", inBoundary=server_db)
        Lambda("Unused Lambda")

        Dataflow(user, web, "User enters comments (*)", note="bbb")
        Dataflow(web, db, "Insert query with comments", note="ccc")
        Dataflow(db, web, "Retrieve comments")
        Dataflow(web, user, "Show comments (*)")

        assert tm.check()
        output = tm.seq()
        assert output == expected

    def test_dfd(self):
        dir_path = os.path.dirname(os.path.realpath(__file__))
        install_path = os.path.dirname(os.path.realpath(pytm.__file__))

        with open(os.path.join(dir_path, "dfd.dot")) as x:
            expected = (
                x.read().strip().replace("INSTALL_PATH", os.path.dirname(install_path))
            )

        random.seed(0)

        TM.reset()
        tm = TM("my test tm", description="aaa")
        internet = Boundary("Internet")
        net = Boundary("Company net")
        dmz = Boundary("dmz", inBoundary=net)
        backend = Boundary("backend", inBoundary=net)
        user = Actor("User", inBoundary=internet)
        gw = Server("Gateway", inBoundary=dmz)
        web = Server("Web Server", inBoundary=backend)
        db = Datastore("SQL Database", inBoundary=backend, isEncryptedAtRest=True)
        comment = Data("Comment", isStored=True)

        Dataflow(user, gw, "User enters comments (*)")
        Dataflow(gw, web, "Request")
        Dataflow(web, db, "Insert query with comments", data=[comment])
        Dataflow(db, web, "Retrieve comments")
        Dataflow(web, gw, "Response")
        Dataflow(gw, user, "Show comments (*)")

        assert tm.check()
        output = tm.dfd()

        assert output == expected

    def test_dfd_colormap(self):
        dir_path = os.path.dirname(os.path.realpath(__file__))
        install_path = os.path.dirname(os.path.realpath(pytm.__file__))

        with open(os.path.join(dir_path, "dfd_colormap.dot")) as x:
            expected = (
                x.read().strip().replace("INSTALL_PATH", os.path.dirname(install_path))
            )

        random.seed(0)

        TM.reset()
        tm = TM("my test tm", description="aaa")
        internet = Boundary("Internet")
        net = Boundary("Company net")
        dmz = Boundary("dmz", inBoundary=net)
        backend = Boundary("backend", inBoundary=net)
        user = Actor("User", inBoundary=internet)
        gw = Server("Gateway", inBoundary=dmz)
        web = Server("Web Server", inBoundary=backend)
        db = Datastore("SQL Database", inBoundary=backend, isEncryptedAtRest=True)
        comment = Data("Comment", isStored=True)

        Dataflow(user, gw, "User enters comments (*)")
        Dataflow(gw, web, "Request")
        Dataflow(web, db, "Insert query with comments", data=[comment])
        Dataflow(db, web, "Retrieve comments")
        Dataflow(web, gw, "Response")
        Dataflow(gw, user, "Show comments (*)")

        assert tm.check()
        tm.resolve()
        output = tm.dfd(colormap=True)

        assert output == expected

    def test_dfd_duplicates_ignore(self):
        dir_path = os.path.dirname(os.path.realpath(__file__))
        install_path = os.path.dirname(os.path.realpath(pytm.__file__))
        with open(os.path.join(dir_path, "dfd.dot")) as x:
            expected = (
                x.read().strip().replace("INSTALL_PATH", os.path.dirname(install_path))
            )

        random.seed(0)

        TM.reset()
        tm = TM("my test tm", description="aaa", onDuplicates=Action.IGNORE)
        internet = Boundary("Internet")
        net = Boundary("Company net")
        dmz = Boundary("dmz", inBoundary=net)
        backend = Boundary("backend", inBoundary=net)
        user = Actor("User", inBoundary=internet)
        gw = Server("Gateway", inBoundary=dmz)
        web = Server("Web Server", inBoundary=backend)
        db = Datastore("SQL Database", inBoundary=backend)

        Dataflow(user, gw, "User enters comments (*)")
        Dataflow(user, gw, "User views comments")
        Dataflow(gw, web, "Request")
        Dataflow(web, db, "Insert query with comments")
        Dataflow(web, db, "Select query")
        Dataflow(db, web, "Retrieve comments")
        Dataflow(web, gw, "Response")
        Dataflow(gw, user, "Show comments (*)")

        assert tm.check()
        output = tm.dfd()

        assert output == expected

    def test_dfd_duplicates_raise(self):
        random.seed(0)

        TM.reset()
        tm = TM("my test tm", description="aaa", onDuplicates=Action.RESTRICT)
        internet = Boundary("Internet")
        server_db = Boundary("Server/DB")
        user = Actor("User", inBoundary=internet)
        web = Server("Web Server")
        db = Datastore("SQL Database", inBoundary=server_db)

        Dataflow(user, web, "User enters comments (*)")
        Dataflow(user, web, "User views comments")
        Dataflow(web, db, "Insert query with comments")
        Dataflow(web, db, "Select query")
        Dataflow(db, web, "Retrieve comments")
        Dataflow(web, user, "Show comments (*)")

        e = re.escape(
            "Duplicate Dataflow found between Actor(User) "
            "and Server(Web Server): Dataflow(User enters comments (*)) "
            "is same as Dataflow(User views comments)"
        )
        with pytest.raises(ValueError, match=e):
            tm.check()

    def test_exclude_threats_ignore(self):
        random.seed(0)

        TM.reset()

        excluded_threat = "INP03"
        remaining_threat = "AA01"

        TM._threatsExcluded = [excluded_threat]

        tm = TM("my test tm", description="aaa")
        web = Server("Web")
        web.sanitizesInput = False
        web.encodesOutput = False
        assert threats[excluded_threat].apply(web)
        assert threats[remaining_threat].apply(web)

        tm.resolve()

        assert excluded_threat not in [t.threat_id for t in tm.findings]
        assert remaining_threat in [t.threat_id for t in tm.findings]

    def test_resolve(self):
        random.seed(0)

        TM.reset()
        tm = TM("my test tm", description="aaa")
        internet = Boundary("Internet")
        server_db = Boundary("Server/DB")
        user = Actor("User", inBoundary=internet, inScope=False)
        web = Server("Web Server")
        db = Datastore("SQL Database", inBoundary=server_db)

        req = Dataflow(user, web, "User enters comments (*)")
        query = Dataflow(web, db, "Insert query with comments")
        results = Dataflow(db, web, "Retrieve comments")
        resp = Dataflow(web, user, "Show comments (*)")

        TM._threats = [
            Threat(SID=klass, target=klass, severity="")
            for klass in ["Actor", "Server", "Datastore", "Dataflow"]
        ]
        tm.resolve()

        assert [f.threat_id for f in tm.findings] == [
            "Server",
            "Datastore",
            "Dataflow",
            "Dataflow",
            "Dataflow",
            "Dataflow",
        ]
        assert [f.threat_id for f in user.findings] == []
        assert [f.threat_id for f in web.findings] == ["Server"]
        assert [f.threat_id for f in db.findings] == ["Datastore"]
        assert [f.threat_id for f in req.findings] == ["Dataflow"]
        assert [f.threat_id for f in query.findings] == ["Dataflow"]
        assert [f.threat_id for f in results.findings] == ["Dataflow"]
        assert [f.threat_id for f in resp.findings] == ["Dataflow"]
<<<<<<< HEAD

    def test_tm_assumptions_accept_strings(self):
        TM.reset()
        tm = TM("my test tm", description="desc")

        tm.assumptions = ["Model assumes standard auth."]

        assert len(tm.assumptions) == 1
        assert isinstance(tm.assumptions[0], Assumption)
        assert tm.assumptions[0].name == "Model assumes standard auth."

    def test_report_escapes_dollar_signs(self, tmp_path):
        random.seed(0)

        TM.reset()
        tm = TM("escape tm", description="desc")
        Server("Web Server")

        custom_threat = Threat(
            SID="ESC001",
            target="Server",
            description="payload $stuff",
            details="detail $here",
            severity="Medium",
            mitigations="Mitigate $ sign",
            example="Example $value",
            references="Ref $ref",
        )

        TM._threats = [custom_threat]
        tm.resolve()

        template = tmp_path / "template.md"
        template.write_text("{findings:repeat:{{item.description}}}")

        report = tm.report(str(template))

        assert "payload \\$stuff" in report
        assert "payload $stuff" not in report

        encoded = pytm.encode_threat_data([custom_threat])
        assert encoded[0].description == "payload \\$stuff"
=======
>>>>>>> e66de92e

    def test_overrides(self):
        random.seed(0)

        TM.reset()
        tm = TM("my test tm", description="aaa")
        internet = Boundary("Internet")
        server_db = Boundary("Server/DB")
        user = Actor("User", inBoundary=internet, inScope=False)
        web = Server(
            "Web Server",
            overrides=[
                Finding(
                    threat_id="Server",
                    response="mitigated by adding TLS",
                    cvss="1.234",
                ),
            ],
        )
        db = Datastore(
            "SQL Database",
            inBoundary=server_db,
            overrides=[
                Finding(
                    threat_id="Datastore",
                    response="accepted since inside the trust boundary",
                    cvss="9.876",
                ),
            ],
        )

        req = Dataflow(user, web, "User enters comments (*)")
        query = Dataflow(web, db, "Insert query with comments")
        results = Dataflow(db, web, "Retrieve comments")
        resp = Dataflow(web, user, "Show comments (*)")

        TM._threats = [
            Threat(SID="Server", severity="High", target="Server", condition="False"),
            Threat(SID="Datastore", target="Datastore", severity="High"),
        ]
        tm.resolve()

        assert [f.threat_id for f in tm.findings] == ["Server", "Datastore"]
        assert [f.response for f in web.findings] == ["mitigated by adding TLS"]
        assert [f.cvss for f in web.findings] == ["1.234"]
        assert [f.response for f in db.findings] == [
            "accepted since inside the trust boundary"
        ]
        assert [f.cvss for f in db.findings] == ["9.876"]

    def test_json_dumps(self):
        random.seed(0)
        dir_path = os.path.dirname(os.path.realpath(__file__))
        with open(os.path.join(dir_path, "output.json")) as x:
            expected = x.read().strip()
        TM.reset()
        tm = TM(
            "my test tm", description="aaa", threatsFile="pytm/threatlib/threats.json"
        )
        tm.isOrdered = True
        internet = Boundary("Internet")
        server_db = Boundary("Server/DB")
        user = Actor("User", inBoundary=internet)
        web = Server("Web Server")
        func = Lambda("Lambda func")
        worker = Process("Task queue worker")
        db = Datastore("SQL Database", inBoundary=server_db)

        cookie = Data(
            name="auth cookie",
            description="auth cookie description",
            classification=Classification.PUBLIC,
        )
        Dataflow(user, web, "User enters comments (*)", note="bbb", data=cookie)
        Dataflow(web, db, "Insert query with comments", note="ccc")
        Dataflow(web, func, "Call func")
        Dataflow(db, web, "Retrieve comments")
        Dataflow(web, user, "Show comments (*)")
        Dataflow(worker, db, "Query for tasks")

        assert tm.check()
        output = json.dumps(tm, default=to_serializable, sort_keys=True, indent=4)

        with open(os.path.join(output_path, "output_current.json"), "w") as x:
            x.write(output)

        assert output == expected

    def test_json_loads(self):
        random.seed(0)
        dir_path = os.path.dirname(os.path.realpath(__file__))
        with open(os.path.join(dir_path, "input.json")) as x:
            contents = x.read().strip()

        TM.reset()
        tm = loads(contents)
        assert tm.check()

        assert [b.name for b in tm._boundaries] == ["Internet", "Server/DB"]
        assert [e.name for e in tm._elements] == [
            "Internet",
            "Server/DB",
            "User",
            "Web Server",
            "SQL Database",
            "Request",
            "Insert",
            "Select",
            "Response",
        ]
        assert [f.name for f in tm._flows] == ["Request", "Insert", "Select", "Response"]

    def test_report(self):
        random.seed(0)
        dir_path = os.path.dirname(os.path.realpath(__file__))
        with open(os.path.join(dir_path, "output.md")) as x:
            expected = x.read().strip()

        TM.reset()
        tm = TM(
            "my test tm", description="aaa", threatsFile="pytm/threatlib/threats.json"
        )
        tm.isOrdered = True
        internet = Boundary("Internet")
        server_db = Boundary("Server/DB")
        user = Actor("User", inBoundary=internet)
        web = Server("Web Server")
        func = Lambda("Lambda func")
        worker = Process("Task queue worker")
        db = Datastore("SQL Database", inBoundary=server_db)

        cookie = Data(
            name="auth cookie",
            description="auth cookie description",
            classification=Classification.PUBLIC,
        )
        Dataflow(user, web, "User enters comments (*)", note="bbb", data=cookie)
        Dataflow(web, db, "Insert query with comments", note="ccc")
        Dataflow(web, func, "Call func")
        Dataflow(db, web, "Retrieve comments")
        Dataflow(web, user, "Show comments (*)")
        Dataflow(worker, db, "Query for tasks")

        assert tm.check()
        output = tm.report("docs/basic_template.md")

        with open(os.path.join(output_path, "output_current.md"), "w") as x:
            x.write(output)

        assert output.strip() == expected.strip()

    def test_multilevel_dfd(self):
        random.seed(0)
        dir_path = os.path.dirname(os.path.realpath(__file__))
        install_path = os.path.dirname(os.path.realpath(pytm.__file__))

        with open(os.path.join(dir_path, "dfd_level0.txt")) as x:
            level_0 = (
                x.read().strip().replace("INSTALL_PATH", os.path.dirname(install_path))
            )
        with open(os.path.join(dir_path, "dfd_level1.txt")) as x:
            level_1 = (
                x.read().strip().replace("INSTALL_PATH", os.path.dirname(install_path))
            )

        TM.reset()
        tm = TM("my test tm", description="aaa")
        tm.isOrdered = False
        internet = Boundary("Internet")
        server_db = Boundary("Server/DB")
        user = Actor("User", inBoundary=internet, levels=0)
        web = Server("Web Server")
        db = Datastore("SQL Database", inBoundary=server_db)
        Dataflow(user, web, "User enters comments (*)", note="bbb")
        Dataflow(web, db, "Insert query with comments", note="ccc")
        Dataflow(db, web, "Retrieve comments")
        Dataflow(web, user, "Show comments (*)")

        assert tm.check()
        output = tm.dfd(levels={0})
        with open(os.path.join(output_path, "0.txt"), "w") as x:
            x.write(output)
        assert output == level_0

        TM.reset()
        tm = TM("my test tm", description="aaa")
        tm.isOrdered = False
        internet = Boundary("Internet")
        server_db = Boundary("Server/DB")
        user = Actor("User", inBoundary=internet, levels=1)
        web = Server("Web Server")
        db = Datastore("SQL Database", inBoundary=server_db)
        Dataflow(user, web, "User enters comments (*)", note="bbb")
        Dataflow(web, db, "Insert query with comments", note="ccc")
        Dataflow(db, web, "Retrieve comments")
        Dataflow(web, user, "Show comments (*)")

        assert tm.check()
        output = tm.dfd(levels={1})
        with open(os.path.join(output_path, "1.txt"), "w") as x:
            x.write(output)
        assert output == level_1

    def test_element_assumptions(self):
        web = Server("Web Server")
        assumption1 = Assumption("Assumption 1", exclude=["INP01", "INP02"])
        assumption2 = Assumption("Assumption 2", exclude=["INP03"])
        web.assumptions = [assumption1, assumption2]

        assert len(web.assumptions) == 2
        assert web.assumptions[0].name == "Assumption 1"
        assert web.assumptions[0].exclude == {"INP01", "INP02"}
        assert web.assumptions[1].name == "Assumption 2"
        assert web.assumptions[1].exclude == {"INP03"}

        # Test adding an invalid assumption
        with pytest.raises(ValueError):
            web.assumptions = [assumption1, "Invalid Assumption"]

    def test_exclude_threats_by_assumptions(self):
        # Test excluding threats based on assumptions
        web = Server("Web Server")
        assumption = Assumption("Assumption", exclude=["INP03"])
        web.assumptions = [assumption]
        web.controls.sanitizesInput = False
        web.controls.encodesOutput = False

        tm = TM("Test TM")
        tm.resolve()

        assert "INP03" not in [f.threat_id for f in web.findings]
        assert "INP03" in [f.threat_id for f in tm.excluded_findings]


class Testpytm:
    # Test for all the threats in threats.py - test Threat.apply() function

    def test_INP01(self):
        lambda1 = Lambda("mylambda")
        process1 = Process("myprocess")
        lambda1.usesEnvironmentVariables = True
        lambda1.controls.sanitizesInput = False
        lambda1.controls.checksInputBounds = False
        process1.usesEnvironmentVariables = True
        process1.controls.sanitizesInput = False
        process1.controls.checksInputBounds = False
        threat = threats["INP01"]
        assert threat.apply(lambda1)
        assert threat.apply(process1)

    def test_INP02(self):
        process1 = Process("myprocess")
        process1.controls.checksInputBounds = False
        threat = threats["INP02"]
        assert threat.apply(process1)

    def test_INP03(self):
        web = Server("Web")
        web.controls.sanitizesInput = False
        web.controls.encodesOutput = False
        threat = threats["INP03"]
        assert threat.apply(web)

    def test_CR01(self):
        user = Actor("User")
        web = Server("Web Server")
        web.protocol = "HTTP"
        web.usesVPN = False
        web.usesSessionTokens = True
        user_to_web = Dataflow(user, web, "User enters comments (*)")
        user_to_web.protocol = "HTTP"
        user_to_web.usesVPN = False
        user_to_web.usesSessionTokens = True
        threat = threats["CR01"]
        assert threat.apply(web)
        assert threat.apply(user_to_web)

    def test_INP04(self):
        web = Server("Web Server")
        web.controls.validatesInput = False
        web.controls.validatesHeaders = False
        web.protocol = "HTTP"
        threat = threats["INP04"]
        assert threat.apply(web)

    def test_CR02(self):
        user = Actor("User")
        web = Server("Web Server")
        web.protocol = "HTTP"
        web.controls.sanitizesInput = False
        web.controls.validatesInput = False
        web.usesSessionTokens = True
        user_to_web = Dataflow(user, web, "User enters comments (*)")
        user_to_web.protocol = "HTTP"
        user_to_web.controls.sanitizesInput = False
        user_to_web.controls.validatesInput = False
        user_to_web.usesSessionTokens = True
        threat = threats["CR02"]
        assert threat.apply(web)
        assert threat.apply(user_to_web)

    def test_INP05(self):
        web = Server("Web Server")
        web.controls.validatesInput = False
        threat = threats["INP05"]
        assert threat.apply(web)

    def test_INP06(self):
        web = Server("Web Server")
        web.protocol = "SOAP"
        web.controls.sanitizesInput = False
        web.controls.validatesInput = False
        threat = threats["INP06"]
        assert threat.apply(web)

    def test_SC01(self):
        process1 = Process("Process1")
        process1.implementsNonce = False
        json = Data(name="JSON", description="some JSON data", format="JSON")
        process1.data = json
        threat = threats["SC01"]
        assert threat.apply(process1)

    def test_LB01(self):
        process1 = Process("Process1")
        lambda1 = Lambda("Lambda1")
        process1.implementsAPI = True
        process1.controls.validatesInput = False
        process1.controls.sanitizesInput = False
        lambda1.implementsAPI = True
        lambda1.controls.validatesInput = False
        lambda1.controls.sanitizesInput = False
        threat = threats["LB01"]
        assert threat.apply(process1)
        assert threat.apply(lambda1)

    def test_AA01(self):
        process1 = Process("Process1")
        web = Server("Web Server")
        process1.authenticatesSource = False
        web.authenticatesSource = False
        threat = threats["AA01"]
        assert threat.apply(process1)
        assert threat.apply(web)

    def test_DS01(self):
        web = Server("Web Server")
        web.controls.sanitizesInput = False
        web.controls.validatesInput = False
        web.controls.encodesOutput = False
        threat = threats["DS01"]
        assert threat.apply(web)

    def test_DE01(self):
        # Default case
        user = Actor("User")
        web = Server("Web Server")
        user_to_web = Dataflow(user, web, "User enters comments (*)")
        user_to_web.protocol = "HTTP"
        threat = threats["DE01"]
        assert threat.apply(user_to_web)

        # Success case
        user = Actor("User")
        web = Server("Web Server")
        web.minTLSVersion = TLSVersion.TLSv12
        user_to_web = Dataflow(user, web, "User enters comments (*)")
        user_to_web.tlsVersion = TLSVersion.TLSv13
        user_to_web.controls.isEncrypted = True
        user_to_web.controls.authenticatesDestination = True
        user_to_web.controls.checksDestinationRevocation = True
        threat = threats["DE01"]
        assert not threat.apply(user_to_web)
<<<<<<< HEAD

        # Dataflow TLS below minimum version
        user = Actor("User")
        web = Server("Web Server")
        web.minTLSVersion = TLSVersion.TLSv12
        user_to_web = Dataflow(user, web, "User enters comments (*)")
        user_to_web.tlsVersion = TLSVersion.TLSv11
        user_to_web.controls.isEncrypted = True
        user_to_web.controls.authenticatesDestination = True
        user_to_web.controls.checksDestinationRevocation = True
        threat = threats["DE01"]
        assert threat.apply(user_to_web)

        # Dataflow doesn't authenticate destination
        user = Actor("User")
        web = Server("Web Server")
        web.minTLSVersion = TLSVersion.TLSv12
        user_to_web = Dataflow(user, web, "User enters comments (*)")
        user_to_web.tlsVersion = TLSVersion.TLSv13
        user_to_web.controls.isEncrypted = True
        user_to_web.controls.authenticatesDestination = False
        user_to_web.controls.checksDestinationRevocation = True
        threat = threats["DE01"]
        assert threat.apply(user_to_web)

        # Dataflow doesn't check destination revocation
        user = Actor("User")
        web = Server("Web Server")
        web.minTLSVersion = TLSVersion.TLSv12
        user_to_web = Dataflow(user, web, "User enters comments (*)")
        user_to_web.tlsVersion = TLSVersion.TLSv13
        user_to_web.controls.isEncrypted = True
        user_to_web.controls.authenticatesDestination = True
        user_to_web.controls.checksDestinationRevocation = False
        threat = threats["DE01"]
        assert threat.apply(user_to_web)

=======

        # Dataflow TLS below minimum version
        user = Actor("User")
        web = Server("Web Server")
        web.minTLSVersion = TLSVersion.TLSv12
        user_to_web = Dataflow(user, web, "User enters comments (*)")
        user_to_web.tlsVersion = TLSVersion.TLSv11
        user_to_web.controls.isEncrypted = True
        user_to_web.controls.authenticatesDestination = True
        user_to_web.controls.checksDestinationRevocation = True
        threat = threats["DE01"]
        assert threat.apply(user_to_web)

        # Dataflow doesn't authenticate destination
        user = Actor("User")
        web = Server("Web Server")
        web.minTLSVersion = TLSVersion.TLSv12
        user_to_web = Dataflow(user, web, "User enters comments (*)")
        user_to_web.tlsVersion = TLSVersion.TLSv13
        user_to_web.controls.isEncrypted = True
        user_to_web.controls.authenticatesDestination = False
        user_to_web.controls.checksDestinationRevocation = True
        threat = threats["DE01"]
        assert threat.apply(user_to_web)

        # Dataflow doesn't check destination revocation
        user = Actor("User")
        web = Server("Web Server")
        web.minTLSVersion = TLSVersion.TLSv12
        user_to_web = Dataflow(user, web, "User enters comments (*)")
        user_to_web.tlsVersion = TLSVersion.TLSv13
        user_to_web.controls.isEncrypted = True
        user_to_web.controls.authenticatesDestination = True
        user_to_web.controls.checksDestinationRevocation = False
        threat = threats["DE01"]
        assert threat.apply(user_to_web)

>>>>>>> e66de92e
        # Dataflow is response
        user = Actor("User")
        web = Server("Web Server")
        web.minTLSVersion = TLSVersion.TLSv12
        user_to_web = Dataflow(user, web, "User enters comments (*)")
        user_to_web.isResponse = True
        user_to_web.tlsVersion = TLSVersion.TLSv13
        user_to_web.controls.isEncrypted = True
        user_to_web.controls.authenticatesDestination = False
        user_to_web.controls.checksDestinationRevocation = False
        threat = threats["DE01"]
        assert not threat.apply(user_to_web)

    def test_DE02(self):
        web = Server("Web Server")
        process1 = Process("Process1")
        web.controls.validatesInput = False
        web.controls.sanitizesInput = False
        process1.controls.validatesInput = False
        process1.controls.sanitizesInput = False
        threat = threats["DE02"]
        assert threat.apply(web)
        assert threat.apply(process1)

    def test_API01(self):
        process1 = Process("Process1")
        lambda1 = Lambda("Lambda1")
        process1.implementsAPI = True
        lambda1.implementsAPI = True
        threat = threats["API01"]
        assert threat.apply(process1)
        assert threat.apply(lambda1)

    def test_AC01(self):
        web = Server("Web Server")
        process1 = Process("Process1")
        db = Datastore("DB")
        web.controls.hasAccessControl = False
        web.controls.authorizesSource = True
        process1.controls.hasAccessControl = False
        process1.controls.authorizesSource = False
        db.controls.hasAccessControl = False
        db.controls.authorizesSource = False
        threat = threats["AC01"]
        assert threat.apply(process1)
        assert threat.apply(web)
        assert threat.apply(db)

    def test_INP07(self):
        process1 = Process("Process1")
        process1.controls.usesSecureFunctions = False
        threat = threats["INP07"]
        assert threat.apply(process1)

    def test_AC02(self):
        db = Datastore("DB")
        db.isShared = True
        threat = threats["AC02"]
        assert threat.apply(db)

    def test_DO01(self):
        process1 = Process("Process1")
        web = Server("Web Server")
        process1.controls.handlesResourceConsumption = False
        process1.controls.isResilient = False
        web.handlesResourceConsumption = True
        threat = threats["DO01"]
        assert threat.apply(process1)
        assert threat.apply(web)

    def test_HA01(self):
        web = Server("Web Server")
        web.controls.validatesInput = False
        web.controls.sanitizesInput = False
        threat = threats["HA01"]
        assert threat.apply(web)

    def test_AC03(self):
        process1 = Process("Process1")
        lambda1 = Lambda("Lambda1")
        process1.usesEnvironmentVariables = True
        process1.controls.implementsAuthenticationScheme = False
        process1.controls.validatesInput = False
        process1.controls.authorizesSource = False
        lambda1.usesEnvironmentVariables = True
        lambda1.controls.implementsAuthenticationScheme = False
        lambda1.controls.validatesInput = False
        lambda1.controls.authorizesSource = False
        threat = threats["AC03"]
        assert threat.apply(process1)
        assert threat.apply(lambda1)

    def test_DO02(self):
        process1 = Process("Process1")
        lambda1 = Lambda("Lambda1")
        web = Server("Web Server")
        db = Datastore("DB")
        process1.controls.handlesResourceConsumption = False
        lambda1.controls.handlesResourceConsumption = False
        web.controls.handlesResourceConsumption = False
        db.controls.handlesResourceConsumption = False
        threat = threats["DO02"]
        assert threat.apply(process1)
        assert threat.apply(lambda1)
        assert threat.apply(web)
        assert threat.apply(db)

    def test_DS02(self):
        process1 = Process("Process1")
        lambda1 = Lambda("Lambda1")
        process1.environment = "Production"
        lambda1.environment = "Production"
        threat = threats["DS02"]
        assert threat.apply(process1)
        assert threat.apply(lambda1)

    def test_INP08(self):
        process1 = Process("Process1")
        lambda1 = Lambda("Lambda1")
        web = Server("Web Server")
        process1.controls.validatesInput = False
        process1.controls.sanitizesInput = False
        lambda1.controls.validatesInput = False
        lambda1.controls.sanitizesInput = False
        web.controls.validatesInput = False
        web.controls.sanitizesInput = False
        threat = threats["INP08"]
        assert threat.apply(process1)
        assert threat.apply(lambda1)
        assert threat.apply(web)

    def test_INP09(self):
        web = Server("Web Server")
        web.controls.validatesInput = False
        threat = threats["INP09"]
        assert threat.apply(web)

    def test_INP10(self):
        web = Server("Web Server")
        web.controls.validatesInput = False
        threat = threats["INP10"]
        assert threat.apply(web)

    def test_INP11(self):
        web = Server("Web Server")
        web.controls.validatesInput = False
        web.controls.sanitizesInput = False
        threat = threats["INP11"]
        assert threat.apply(web)

    def test_INP12(self):
        process1 = Process("Process1")
        lambda1 = Lambda("Lambda1")
        process1.controls.checksInputBounds = False
        process1.controls.validatesInput = False
        lambda1.controls.checksInputBounds = False
        lambda1.controls.validatesInput = False
        threat = threats["INP12"]
        assert threat.apply(process1)
        assert threat.apply(lambda1)

    def test_AC04(self):
        user = Actor("User")
        web = Server("Web Server")
        user_to_web = Dataflow(user, web, "User enters comments (*)")
        xml = Data(name="user to web data", description="textual", format="XML")
        user_to_web.data = xml
        user_to_web.authorizesSource = False
        threat = threats["AC04"]
        assert threat.apply(user_to_web)

    def test_DO03(self):
        user = Actor("User")
        web = Server("Web Server")
        user_to_web = Dataflow(user, web, "User enters comments (*)")
        user_to_web.protocol = "HTTP"
        xml = Data(name="user to web data", description="textual", format="XML")
        user_to_web.data = xml
        threat = threats["DO03"]
        assert threat.apply(user_to_web)

    def test_AC05(self):
        process1 = Process("Process1")
        web = Server("Web Server")
        process1.authenticatesDestination = False
        proc_to_web = Dataflow(process1, web, "Process calls a web API")
        proc_to_web.protocol = "HTTPS"
        proc_to_web.controls.isEncrypted = True
        threat = threats["AC05"]
        assert threat.apply(proc_to_web)

    def test_INP13(self):
        process1 = Process("Process1")
        lambda1 = Lambda("Lambda1")
        process1.controls.validatesInput = False
        lambda1.controls.validatesInput = False
        threat = threats["INP13"]
        assert threat.apply(process1)
        assert threat.apply(lambda1)

    def test_INP14(self):
        process1 = Process("Process1")
        lambda1 = Lambda("Lambda1")
        web = Server("Web Server")
        process1.controls.validatesInput = False
        lambda1.controls.validatesInput = False
        web.controls.validatesInput = False
        threat = threats["INP14"]
        assert threat.apply(process1)
        assert threat.apply(lambda1)
        assert threat.apply(web)

    def test_DE03(self):
        user = Actor("User")
        web = Server("Web Server")
        user_to_web = Dataflow(user, web, "User enters comments (*)")
        user_to_web.protocol = "HTTP"
        user_to_web.controls.isEncrypted = False
        user_to_web.usesVPN = False
        threat = threats["DE03"]
        assert threat.apply(user_to_web)

    def test_CR03(self):
        process1 = Process("Process1")
        web = Server("Web Server")
        process1.implementsAuthenticationScheme = False
        web.implementsAuthenticationScheme = False
        threat = threats["CR03"]
        assert threat.apply(process1)
        assert threat.apply(web)

    def test_API02(self):
        process1 = Process("Process1")
        lambda1 = Lambda("Lambda1")
        process1.implementsAPI = True
        process1.controls.validatesInput = False
        lambda1.implementsAPI = True
        lambda1.controls.validatesInput = False
        threat = threats["API02"]
        assert threat.apply(process1)
        assert threat.apply(lambda1)

    def test_HA02(self):
        EE = ExternalEntity("EE")
        EE.hasPhysicalAccess = True
        threat = threats["HA02"]
        assert threat.apply(EE)

    def test_DS03(self):
        web = Server("Web Server")
        web.isHardened = False
        threat = threats["DS03"]
        assert threat.apply(web)

    def test_AC06(self):
        web = Server("Web Server")
        web.isHardened = False
        web.controls.hasAccessControl = False
        threat = threats["AC06"]
        assert threat.apply(web)

    def test_HA03(self):
        web = Server("Web Server")
        web.controls.validatesHeaders = False
        web.controls.encodesOutput = False
        web.isHardened = False
        threat = threats["HA03"]
        assert threat.apply(web)

    def test_SC02(self):
        web = Server("Web Server")
        web.controls.validatesInput = False
        web.controls.encodesOutput = False
        threat = threats["SC02"]
        assert threat.apply(web)

    def test_AC07(self):
        web = Server("Web Server")
        web.controls.hasAccessControl = False
        threat = threats["AC07"]
        assert threat.apply(web)

    def test_INP15(self):
        web = Server("Web Server")
        web.protocol = "IMAP"
        web.controls.sanitizesInput = False
        threat = threats["INP15"]
        assert threat.apply(web)

    def test_HA04(self):
        EE = ExternalEntity("ee")
        EE.hasPhysicalAccess = True
        threat = threats["HA04"]
        assert threat.apply(EE)

    def test_SC03(self):
        web = Server("Web Server")
        web.controls.sanitizesInput = False
        web.controls.validatesInput = False
        web.controls.encodesOutput = False
        threat = threats["SC03"]
        assert threat.apply(web)

    def test_INP16(self):
        web = Server("Web Server")
        web.controls.validatesInput = False
        threat = threats["INP16"]
        assert threat.apply(web)

    def test_AA02(self):
        web = Server("Web Server")
        process1 = Process("process")
        web.authenticatesSource = False
        process1.authenticatesSource = False
        threat = threats["AA02"]
        assert threat.apply(web)
        assert threat.apply(process1)

    def test_CR04(self):
        web = Server("Web Server")
        web.usesSessionTokens = True
        web.implementsNonce = False
        threat = threats["CR04"]
        assert threat.apply(web)

    def test_DO04(self):
        user = Actor("User")
        web = Server("Web Server")
        user_to_web = Dataflow(user, web, "User enters comments (*)")
        user_to_web.protocol = "HTTP"
        xml = Data(name="user to web data", description="textual", format="XML")
        user_to_web.data = xml
        user_to_web.handlesResources = False
        threat = threats["DO04"]
        assert threat.apply(user_to_web)

    def test_DS04(self):
        web = Server("Web Server")
        web.controls.encodesOutput = False
        web.controls.validatesInput = False
        web.controls.sanitizesInput = False
        threat = threats["DS04"]
        assert threat.apply(web)

    def test_SC04(self):
        web = Server("Web Server")
        web.controls.sanitizesInput = False
        web.controls.validatesInput = False
        web.controls.encodesOutput = False
        threat = threats["SC04"]
        assert threat.apply(web)

    def test_CR05(self):
        web = Server("Web Server")
        db = Datastore("db")
        web.controls.usesEncryptionAlgorithm != "RSA"
        web.controls.usesEncryptionAlgorithm != "AES"
        db.controls.usesEncryptionAlgorithm != "RSA"
        db.controls.usesEncryptionAlgorithm != "AES"
        threat = threats["CR05"]
        assert threat.apply(web)
        assert threat.apply(db)

    def test_AC08(self):
        web = Server("Web Server")
        web.controls.hasAccessControl = False
        threat = threats["AC08"]
        assert threat.apply(web)

    def test_DS05(self):
        web = Server("Web Server")
        web.usesCache = True
        threat = threats["DS05"]
        assert threat.apply(web)

    def test_DS06(self):
        threat = threats["DS06"]

        def create_dataflow(
            source=Classification.RESTRICTED,
            sink=Classification.RESTRICTED,
            dataflow=Classification.RESTRICTED,
            data=Classification.RESTRICTED,
            define_data=True,
        ):
            source_ = Server("Source", maxClassification=source)
            sink_ = Datastore("Sink", maxClassification=sink)
            flow_ = Dataflow(source_, sink_, "Flow", maxClassification=dataflow)
            if define_data:
                flow_.data = Data("Data", classification=data)
            return flow_

        # Doesn't apply unless dataflow has data defined
        dataflow = create_dataflow(define_data=False)
        assert not threat.apply(dataflow)

        # Data classification equals sink, source and dataflow
        dataflow = create_dataflow()
        assert not threat.apply(dataflow)

        # Data classification is less than sink, source and dataflow
        dataflow = create_dataflow(data=Classification.PUBLIC)
        assert not threat.apply(dataflow)

        # Data classification exceeds source
        dataflow = create_dataflow(source=Classification.PUBLIC)
        assert threat.apply(dataflow)

        # Data classification exceeds sink
        dataflow = create_dataflow(sink=Classification.PUBLIC)
        assert threat.apply(dataflow)

        # Data classification exceeds dataflow
        dataflow = create_dataflow(dataflow=Classification.PUBLIC)
        assert threat.apply(dataflow)

    def test_SC05(self):
        web = Server("Web Server")
        web.providesIntegrity = False
        web.controls.usesCodeSigning = False
        threat = threats["SC05"]
        assert threat.apply(web)

    def test_INP17(self):
        web = Server("Web Server")
        web.controls.validatesContentType = False
        web.invokesScriptFilters = False
        threat = threats["INP17"]
        assert threat.apply(web)

    def test_AA03(self):
        web = Server("Web Server")
        web.providesIntegrity = False
        web.authenticatesSource = False
        web.controls.usesStrongSessionIdentifiers = False
        threat = threats["AA03"]
        assert threat.apply(web)

    def test_AC09(self):
        web = Server("Web Server")
        web.controls.hasAccessControl = False
        web.authorizesSource = False
        threat = threats["AC09"]
        assert threat.apply(web)

    def test_INP18(self):
        web = Server("Web Server")
        web.controls.sanitizesInput = False
        web.controls.encodesOutput = False
        threat = threats["INP18"]
        assert threat.apply(web)

    def test_CR06(self):
        user = Actor("User")
        web = Server("Web Server")
        user_to_web = Dataflow(user, web, "User enters comments (*)")
        user_to_web.protocol = "HTTP"
        user_to_web.usesVPN = False
        user_to_web.implementsAuthenticationScheme = False
        user_to_web.authorizesSource = False
        threat = threats["CR06"]
        assert threat.apply(user_to_web)

    def test_AC10(self):
        user = Actor("User")
        web = Server("Web Server")
        web.minTLSVersion = TLSVersion.TLSv11
        web.implementsAuthenticationScheme = False
        web.authorizesSource = False
        user_to_web = Dataflow(user, web, "User enters comments (*)")
        user_to_web.protocol = "HTTPS"
        user_to_web.controls.isEncrypted = True
        user_to_web.tlsVersion = TLSVersion.SSLv3
        web.inputs = [user_to_web]
        threat = threats["AC10"]
        assert threat.apply(web)

    def test_CR07(self):
        user = Actor("User")
        web = Server("Web Server")
        user_to_web = Dataflow(user, web, "User enters comments (*)")
        user_to_web.protocol = "HTTP"
        xml = Data(name="user to web data", description="textual", format="XML")
        user_to_web.data = xml
        threat = threats["CR07"]
        assert threat.apply(user_to_web)

    def test_AA04(self):
        web = Server("Web Server")
        web.implementsServerSideValidation = False
        web.providesIntegrity = False
        web.authorizesSource = False
        threat = threats["AA04"]
        assert threat.apply(web)

    def test_CR08(self):
        user = Actor("User")
        web = Server("Web Server")
        web.minTLSVersion = TLSVersion.TLSv11
        user_to_web = Dataflow(user, web, "User enters comments (*)")
        user_to_web.protocol = "HTTPS"
        user_to_web.controls.isEncrypted = True
        user_to_web.tlsVersion = TLSVersion.SSLv3
        threat = threats["CR08"]
        assert threat.apply(user_to_web)

    def test_INP19(self):
        web = Server("Web Server")
        web.usesXMLParser = False
        web.disablesDTD = False
        threat = threats["INP19"]
        assert threat.apply(web)

    def test_INP20(self):
        process1 = Process("process")
        process1.disablesiFrames = False
        threat = threats["INP20"]
        assert threat.apply(process1)

    def test_AC11(self):
        web = Server("Web Server")
        web.controls.usesStrongSessionIdentifiers = False
        threat = threats["AC11"]
        assert threat.apply(web)

    def test_INP21(self):
        web = Server("Web Server")
        web.usesXMLParser = False
        web.disablesDTD = False
        threat = threats["INP21"]
        assert threat.apply(web)

    def test_INP22(self):
        web = Server("Web Server")
        web.usesXMLParser = False
        web.disablesDTD = False
        threat = threats["INP22"]
        assert threat.apply(web)

    def test_INP23(self):
        process1 = Process("Process")
        process1.controls.hasAccessControl = False
        process1.controls.sanitizesInput = False
        process1.controls.validatesInput = False
        threat = threats["INP23"]
        assert threat.apply(process1)

    def test_DO05(self):
        web = Server("Web Server")
        web.controls.validatesInput = False
        web.controls.sanitizesInput = False
        web.usesXMLParser = True
        threat = threats["DO05"]
        assert threat.apply(web)

    def test_AC12(self):
        process1 = Process("Process")
        process1.hasAccessControl = False
        process1.controls.implementsPOLP = False
        threat = threats["AC12"]
        assert threat.apply(process1)

    def test_AC13(self):
        process1 = Process("Process")
        process1.hasAccessControl = False
        process1.controls.implementsPOLP = False
        threat = threats["AC13"]
        assert threat.apply(process1)

    def test_AC14(self):
        process1 = Process("Process")
        process1.controls.implementsPOLP = False
        process1.usesEnvironmentVariables = False
        process1.controls.validatesInput = False
        threat = threats["AC14"]
        assert threat.apply(process1)

    def test_INP24(self):
        process1 = Process("Process")
        lambda1 = Lambda("lambda")
        process1.controls.checksInputBounds = False
        process1.controls.validatesInput = False
        lambda1.controls.checksInputBounds = False
        lambda1.controls.validatesInput = False
        threat = threats["INP24"]
        assert threat.apply(process1)
        assert threat.apply(lambda1)

    def test_INP25(self):
        process1 = Process("Process")
        lambda1 = Lambda("lambda")
        process1.controls.validatesInput = False
        process1.controls.sanitizesInput = False
        lambda1.controls.validatesInput = False
        lambda1.controls.sanitizesInput = False
        threat = threats["INP25"]
        assert threat.apply(process1)
        assert threat.apply(lambda1)

    def test_INP26(self):
        process1 = Process("Process")
        lambda1 = Lambda("lambda")
        process1.controls.validatesInput = False
        process1.controls.sanitizesInput = False
        lambda1.controls.validatesInput = False
        lambda1.controls.sanitizesInput = False
        threat = threats["INP26"]
        assert threat.apply(process1)
        assert threat.apply(lambda1)

    def test_INP27(self):
        process1 = Process("Process")
        process1.controls.validatesInput = False
        process1.controls.sanitizesInput = False
        threat = threats["INP27"]
        assert threat.apply(process1)

    def test_INP28(self):
        web = Server("Web Server")
        process1 = Process("Process")
        web.controls.validatesInput = False
        web.controls.sanitizesInput = False
        web.controls.encodesOutput = False
        process1.controls.validatesInput = False
        process1.controls.sanitizesInput = False
        process1.controls.encodesOutput = False
        threat = threats["INP28"]
        assert threat.apply(process1)
        assert threat.apply(web)

    def test_INP29(self):
        web = Server("Web Server")
        process1 = Process("Process")
        web.controls.validatesInput = False
        web.controls.sanitizesInput = False
        web.controls.encodesOutput = False
        process1.controls.validatesInput = False
        process1.controls.sanitizesInput = False
        process1.controls.encodesOutput = False
        threat = threats["INP29"]
        assert threat.apply(process1)
        assert threat.apply(web)

    def test_INP30(self):
        process1 = Process("Process")
        process1.controls.validatesInput = False
        process1.controls.sanitizesInput = False
        threat = threats["INP30"]
        assert threat.apply(process1)

    def test_INP31(self):
        process1 = Process("Process")
        process1.controls.validatesInput = False
        process1.controls.sanitizesInput = False
        process1.controls.usesParameterizedInput = False
        threat = threats["INP31"]
        assert threat.apply(process1)

    def test_INP32(self):
        process1 = Process("Process")
        process1.controls.validatesInput = False
        process1.controls.sanitizesInput = False
        process1.controls.encodesOutput = False
        threat = threats["INP32"]
        assert threat.apply(process1)

    def test_INP33(self):
        process1 = Process("Process")
        process1.controls.validatesInput = False
        process1.controls.sanitizesInput = False
        threat = threats["INP33"]
        assert threat.apply(process1)

    def test_INP34(self):
        web = Server("web")
        web.controls.checksInputBounds = False
        threat = threats["INP34"]
        assert threat.apply(web)

    def test_INP35(self):
        process1 = Process("Process")
        process1.controls.validatesInput = False
        process1.controls.sanitizesInput = False
        threat = threats["INP35"]
        assert threat.apply(process1)

    def test_DE04(self):
        data = Datastore("DB")
        data.controls.validatesInput = False
        data.controls.implementsPOLP = False
        threat = threats["DE04"]
        assert threat.apply(data)

    def test_AC15(self):
        process1 = Process("Process")
        process1.controls.implementsPOLP = False
        threat = threats["AC15"]
        assert threat.apply(process1)

    def test_INP36(self):
        web = Server("web")
        web.implementsStrictHTTPValidation = False
        web.controls.encodesHeaders = False
        threat = threats["INP36"]
        assert threat.apply(web)

    def test_INP37(self):
        web = Server("web")
        web.implementsStrictHTTPValidation = False
        web.controls.encodesHeaders = False
        threat = threats["INP37"]
        assert threat.apply(web)

    def test_INP38(self):
        process1 = Process("Process")
        process1.allowsClientSideScripting = True
        process1.controls.validatesInput = False
        process1.controls.sanitizesInput = False
        threat = threats["INP38"]
        assert threat.apply(process1)

    def test_AC16(self):
        web = Server("web")
        web.controls.usesStrongSessionIdentifiers = False
        web.controls.encryptsCookies = False
        threat = threats["AC16"]
        assert threat.apply(web)

    def test_INP39(self):
        process1 = Process("Process")
        process1.allowsClientSideScripting = True
        process1.controls.validatesInput = False
        process1.controls.sanitizesInput = False
        threat = threats["INP39"]
        assert threat.apply(process1)

    def test_INP40(self):
        process1 = Process("Process")
        process1.allowsClientSideScripting = True
        process1.controls.sanitizesInput = False
        process1.controls.validatesInput = False
        threat = threats["INP40"]
        assert threat.apply(process1)

    def test_AC17(self):
        web = Server("web")
        web.controls.usesStrongSessionIdentifiers = False
        threat = threats["AC17"]
        assert threat.apply(web)

    def test_AC18(self):
        process1 = Process("Process")
        process1.controls.usesStrongSessionIdentifiers = False
        process1.controls.encryptsCookies = False
        process1.controls.definesConnectionTimeout = False
        threat = threats["AC18"]
        assert threat.apply(process1)

    def test_INP41(self):
        process1 = Process("Process")
        process1.controls.validatesInput = False
        process1.controls.sanitizesInput = False
        threat = threats["INP41"]
        assert threat.apply(process1)

    def test_AC19(self):
        web = Server("web")
        web.usesSessionTokens = True
        web.implementsNonce = False
        threat = threats["AC19"]
        assert threat.apply(web)

    def test_AC20(self):
        process1 = Process("Process")
        process1.controls.definesConnectionTimeout = False
        process1.controls.usesMFA = False
        process1.controls.encryptsSessionData = False
        threat = threats["AC20"]
        assert threat.apply(process1)

    def test_AC21(self):
        process1 = Process("Process")
        process1.implementsCSRFToken = False
        process1.verifySessionIdentifiers = False
        threat = threats["AC21"]
        assert threat.apply(process1)

    def test_AC23(self):
        user = Actor("User")
        web = Server("Web Server")
        user_to_web = Dataflow(user, web, "User enters comments (*)")
        user_to_web.data = Data(
            "password", isCredentials=True, credentialsLife=Lifetime.LONG
        )
        user_to_web.protocol = "HTTPS"
        user_to_web.controls.isEncrypted = True
        threat = threats["AC23"]
        assert threat.apply(user_to_web)

    def test_AC24(self):
        user = Actor("User")
        web = Server("Web Server")
        user_to_web = Dataflow(user, web, "User enters comments (*)")
        user_to_web.data = Data(
            "password", isCredentials=True, credentialsLife=Lifetime.HARDCODED
        )
        user_to_web.protocol = "HTTPS"
        user_to_web.controls.isEncrypted = True
        threat = threats["AC24"]
        assert threat.apply(user_to_web)

    def test_DR01(self):
        web = Server("Web Server")
        db = Datastore("Database")
        insert = Dataflow(web, db, "Insert query")
        insert.data = Data("ssn", isPII=True, isStored=True)
        insert.controls.isEncrypted = False
        threat = threats["DR01"]
        assert threat.apply(insert)<|MERGE_RESOLUTION|>--- conflicted
+++ resolved
@@ -278,7 +278,6 @@
         assert [f.threat_id for f in query.findings] == ["Dataflow"]
         assert [f.threat_id for f in results.findings] == ["Dataflow"]
         assert [f.threat_id for f in resp.findings] == ["Dataflow"]
-<<<<<<< HEAD
 
     def test_tm_assumptions_accept_strings(self):
         TM.reset()
@@ -321,8 +320,6 @@
 
         encoded = pytm.encode_threat_data([custom_threat])
         assert encoded[0].description == "payload \\$stuff"
-=======
->>>>>>> e66de92e
 
     def test_overrides(self):
         random.seed(0)
@@ -696,7 +693,6 @@
         user_to_web.controls.checksDestinationRevocation = True
         threat = threats["DE01"]
         assert not threat.apply(user_to_web)
-<<<<<<< HEAD
 
         # Dataflow TLS below minimum version
         user = Actor("User")
@@ -734,45 +730,6 @@
         threat = threats["DE01"]
         assert threat.apply(user_to_web)
 
-=======
-
-        # Dataflow TLS below minimum version
-        user = Actor("User")
-        web = Server("Web Server")
-        web.minTLSVersion = TLSVersion.TLSv12
-        user_to_web = Dataflow(user, web, "User enters comments (*)")
-        user_to_web.tlsVersion = TLSVersion.TLSv11
-        user_to_web.controls.isEncrypted = True
-        user_to_web.controls.authenticatesDestination = True
-        user_to_web.controls.checksDestinationRevocation = True
-        threat = threats["DE01"]
-        assert threat.apply(user_to_web)
-
-        # Dataflow doesn't authenticate destination
-        user = Actor("User")
-        web = Server("Web Server")
-        web.minTLSVersion = TLSVersion.TLSv12
-        user_to_web = Dataflow(user, web, "User enters comments (*)")
-        user_to_web.tlsVersion = TLSVersion.TLSv13
-        user_to_web.controls.isEncrypted = True
-        user_to_web.controls.authenticatesDestination = False
-        user_to_web.controls.checksDestinationRevocation = True
-        threat = threats["DE01"]
-        assert threat.apply(user_to_web)
-
-        # Dataflow doesn't check destination revocation
-        user = Actor("User")
-        web = Server("Web Server")
-        web.minTLSVersion = TLSVersion.TLSv12
-        user_to_web = Dataflow(user, web, "User enters comments (*)")
-        user_to_web.tlsVersion = TLSVersion.TLSv13
-        user_to_web.controls.isEncrypted = True
-        user_to_web.controls.authenticatesDestination = True
-        user_to_web.controls.checksDestinationRevocation = False
-        threat = threats["DE01"]
-        assert threat.apply(user_to_web)
-
->>>>>>> e66de92e
         # Dataflow is response
         user = Actor("User")
         web = Server("Web Server")
