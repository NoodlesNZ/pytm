#!/usr/bin/env python3

from pytm import (
    TM,
    Actor,
    Boundary,
    Classification,
    Data,
    Dataflow,
    Datastore,
    Lambda,
    Server,
)

tm = TM("my test tm")
tm.description = "This is a sample threat model of a very simple system - a web-based comment system. The user enters comments and these are added to a database and displayed back to the user. The thought is that it is, though simple, a complete enough example to express meaningful threats."
tm.isOrdered = True
tm.mergeResponses = True

internet = Boundary("Internet")

server_db = Boundary("Server/DB")
server_db.levels = [2]

vpc = Boundary("AWS VPC")

user = Actor("User")
user.inBoundary = internet
user.levels = [2]

web = Server("Web Server")
web.OS = "Ubuntu"
web.isHardened = True
web.sanitizesInput = False
web.encodesOutput = True
web.authorizesSource = False
<<<<<<< HEAD
web.inBoundary = server_db
=======
web.sourceFiles = ["pytm/json.py", "docs/template.md"]
>>>>>>> 445f3a92

db = Datastore("SQL Database")
db.OS = "CentOS"
db.isHardened = False
db.inBoundary = server_db
db.isSQL = True
db.inScope = True
db.maxClassification = Classification.RESTRICTED
db.levels = [2]

secretDb = Datastore("Real Identity Database")
secretDb.OS = "CentOS"
secretDb.sourceFiles = ["pytm/pytm.py"]
secretDb.isHardened = True
secretDb.inBoundary = server_db
secretDb.isSQL = True
secretDb.inScope = True
secretDb.storesPII = True
secretDb.maxClassification = Classification.TOP_SECRET

my_lambda = Lambda("AWS Lambda")
my_lambda.hasAccessControl = True
my_lambda.inBoundary = vpc
my_lambda.levels = [1, 2]

token_user_identity = Data(
    "Token verifying user identity", classification=Classification.SECRET
)
db_to_secretDb = Dataflow(db, secretDb, "Database verify real user identity")
db_to_secretDb.protocol = "RDA-TCP"
db_to_secretDb.dstPort = 40234
db_to_secretDb.data = token_user_identity
db_to_secretDb.note = "Verifying that the user is who they say they are."
db_to_secretDb.maxClassification = Classification.SECRET

comments_in_text = Data(
    "Comments in HTML or Markdown", classification=Classification.PUBLIC
)
user_to_web = Dataflow(user, web, "User enters comments (*)")
user_to_web.protocol = "HTTP"
user_to_web.dstPort = 80
user_to_web.data = comments_in_text
user_to_web.note = "This is a simple web app\nthat stores and retrieves user comments."

query_insert = Data("Insert query with comments", classification=Classification.PUBLIC)
web_to_db = Dataflow(web, db, "Insert query with comments")
web_to_db.protocol = "MySQL"
web_to_db.dstPort = 3306
web_to_db.data = query_insert
web_to_db.note = (
    "Web server inserts user comments\ninto it's SQL query and stores them in the DB."
)

comment_retrieved = Data(
    "Web server retrieves comments from DB", classification=Classification.PUBLIC
)
db_to_web = Dataflow(db, web, "Retrieve comments")
db_to_web.protocol = "MySQL"
db_to_web.dstPort = 80
db_to_web.data = comment_retrieved
db_to_web.responseTo = web_to_db

comment_to_show = Data(
    "Web server shows comments to the end user", classifcation=Classification.PUBLIC
)
web_to_user = Dataflow(web, user, "Show comments (*)")
web_to_user.protocol = "HTTP"
web_to_user.data = comment_to_show
web_to_user.responseTo = user_to_web

clear_op = Data("Serverless function clears DB", classification=Classification.PUBLIC)
my_lambda_to_db = Dataflow(my_lambda, db, "Serverless function periodically cleans DB")
my_lambda_to_db.protocol = "MySQL"
my_lambda_to_db.dstPort = 3306
my_lambda_to_db.data = clear_op

userIdToken = Data(
    name="User ID Token",
    description="Some unique token that represents the user real data in the secret database",
    classification=Classification.TOP_SECRET,
    traverses=[user_to_web, db_to_secretDb],
    processedBy=[db, secretDb],
)


if __name__ == "__main__":
    tm.process()<|MERGE_RESOLUTION|>--- conflicted
+++ resolved
@@ -34,11 +34,7 @@
 web.sanitizesInput = False
 web.encodesOutput = True
 web.authorizesSource = False
-<<<<<<< HEAD
-web.inBoundary = server_db
-=======
 web.sourceFiles = ["pytm/json.py", "docs/template.md"]
->>>>>>> 445f3a92
 
 db = Datastore("SQL Database")
 db.OS = "CentOS"
