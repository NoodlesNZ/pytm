<<<<<<< HEAD
from sys import stderr

=======
from sys import argv
>>>>>>> d2b90bcd

def debug(msg):
    if debug is True:
        print(msg)

        
def uniq_name(s):
    ''' transform name in a unique(?) string '''
    return s.replace(' ', '_')


class Threat():
    BagOfThreats = []

    ''' Represents a possible threat '''
    def __init__(self, id, description, cvss, condition, target):
        self.id = id
        self.description = description
        self.cvss = cvss
        self.condition = condition
        self.target = target

    @classmethod
    def load(self):
        for t in Threats.keys():
            tt = Threat(t, Threats[t]["description"], Threats[t]["cvss"],
                        Threats[t]["condition"], Threats[t]["target"])
            TM.BagOfThreats.append(tt)

    def apply(self, target):
        if type(target) != self.target:
            return None
        return eval(self.condition)
        

class Finding():
    BagOfFindings = []

    def __init__(self, element, description, cvss):
        self.target = element
        self.description = description
        self.cvss = cvss


class Boundary:
    def __init__(self, inBoundary):
        self.name = inBoundary
        if inBoundary not in TM.BagOfBoundaries:
            TM.BagOfBoundaries.append(inBoundary)

    def add(self, element):
        element.inBoundary = self.name
        

class Mitigation():

    def __init__(self, mitigatesWhat, mitigatesWhere, description):
        self.mitigatesWhat = mitigatesWhat
        self.mitigatesWhere = mitigatesWhere
        self.description = description


class TM():
    
    ''' Describes the threat model '''
    BagOfFlows = []
    BagOfElements = []
    BagOfThreats = []
    BagOfFindings = []
    BagOfBoundaries = []

    def __init__(self, name, descr=""):
        self.name = name
        self.description = descr
        Threat.load()
<<<<<<< HEAD
        stderr.write("{} threats loaded\n".format(len(TM.BagOfThreats)))
=======
        print("{} threats loaded".format(len(TM.BagOfThreats)))
>>>>>>> d2b90bcd

    def resolve(self):
        for e in (TM.BagOfElements + TM.BagOfFlows):
            for t in TM.BagOfThreats:
                if t.apply(e):
                    TM.BagOfFindings.append(Finding(e.name, t.description, t.cvss))

    def check(self):
        if self.description == None:
            print("Every threat model should have at least a brief description of the system being modeled.")
        for e in (TM.BagOfElements + TM.BagOfFlows):
            e.check()

    def dfd(self):
        print("diagram {")
        for b in TM.BagOfBoundaries:
            print("boundary {} {{".format(uniq_name(b)))
            print("    title = \"{}\"".format(b))
            for e in TM.BagOfElements:
                if e.inBoundary == b:
                    e.dfd() 
            print("}")
        for e in TM.BagOfElements:
                if e.inBoundary is None:
                    e.inBoundary = "\"\""
                    e.dfd()
        for f in TM.BagOfFlows:
            f.dfd()
        print("}")

    def report(self, *args, **kwargs):
        print("/* threats = ")
        for f in TM.BagOfFindings:
            print("Finding: {} on {} with score {}".format(f.description, f.target, f.cvss))
        print("*/")


class Element():
    counter = 0

<<<<<<< HEAD
    def __init__(self, name, descr=None, inBoundary=None):
        Element.counter += 1
        self.name = name
        self.descr = descr
        self.inBoundary = None
=======
    def __init__(self, name, descr = None):
        Element.counter += 1
        self.name = name
        self.descr = descr
>>>>>>> d2b90bcd
        TM.BagOfElements.append(self)

    def check(self):
        ''' makes sure it is good to go '''
        # all minimum annotations are in place
        # then add itself to BagOfElements
        pass

    def __str__(self):
        print("Element")
        print("Name: {}\nTrust Boundary: {}\nDescription: {}\n".format(self.name, self.inBoundary, self.descr))
 
    def dfd(self):
        print("    function %s {" % uniq_name(self.name))
        print("        title = \"{0}\"".format(self.name))
        print("    }")


class Server(Element):
    OS = ""
    isHardened = False
    onAWS = False

    def __init__(self, name):
        super().__init__(name)


class Database(Element):
    onRDS = False
    
    def __init__(self, name):
        super().__init__(name)
    
    def __str__(self):
        print("Database")
        print("Name: {}\nDescription: {}\n".format(self.name, self.descr))
    
    def dfd(self):
        print("    database %s {" % uniq_name(self.name))
        print("        title = \"{0}\"".format(self.name))
        print("    }")
    

class Actor(Element):
<<<<<<< HEAD
    isAdmin = False

    def print(self):
        print("Actor")
        print("Name: {}\nDescription: \n".format(self.name, self.descr))

=======
    def __init__(self, name):
        super().__init__(name)
    
    def __str__(self):
        print("Actor")
        print("Name: {}\nDescription: {}\n".format(self.name, self.descr))
    
>>>>>>> d2b90bcd
    def dfd(self):
        print("    io %s {" % uniq_name(self.name))
        print("        title = \"{0}\"".format(self.name))
        print("    }")


class Process(Element):
    def __init__(self, name):
        super().__init__(name)


class SetOfProcesses(Element):
    def __init__(self, name):
        super().__init__(name)


class Dataflow():
    counter = 0

    def __init__(self, source, sink, name):
        Dataflow.counter += 1
        self.source = source
        self.sink = sink
        self.name = name
        self.protocol = ""
        self.dstPort = None
        self.authenticatedWith = False
        TM.BagOfFlows.append(self)

    def set_source(self, source):
        self.source = source

    def set_sink(self, sink, dstPort=None):
        self.sink = sink
        self.dstPort = dstPort

    def verify(self):
        ''' makes sure it is good to go '''
        # all minimum annotations are in place
        # then add itself to BagOfFlows
        pass

    def dfd(self):
        print("    {0} -> {1} {{".format(uniq_name(self.source.name),
                                         uniq_name(self.sink.name)))
        print("         operation = \"{0}\"".format(self.name))
        print("         data = \"{0}\"".format(self.protocol))
        print("    }")        
    
<<<<<<< HEAD
    @classmethod
    def count(cls):
        return len(TM.BagOfFlows)

=======
>>>>>>> d2b90bcd

''' Add threats here '''
Threats = {
    "DF1": {
        "description": "Dataflow not authenticated",
        "cvss": 8.6,
        "target": Dataflow,
        "condition": "target.authenticatedWith is False"
    },
    "SR1": {
        "description": "Server not hardened",
        "cvss": 9.0,
        "target": Server,
        "condition": "target.isHardened is False"
    }
}<|MERGE_RESOLUTION|>--- conflicted
+++ resolved
@@ -1,9 +1,5 @@
-<<<<<<< HEAD
-from sys import stderr
-
-=======
-from sys import argv
->>>>>>> d2b90bcd
+from sys import stderr, argv
+
 
 def debug(msg):
     if debug is True:
@@ -79,11 +75,7 @@
         self.name = name
         self.description = descr
         Threat.load()
-<<<<<<< HEAD
         stderr.write("{} threats loaded\n".format(len(TM.BagOfThreats)))
-=======
-        print("{} threats loaded".format(len(TM.BagOfThreats)))
->>>>>>> d2b90bcd
 
     def resolve(self):
         for e in (TM.BagOfElements + TM.BagOfFlows):
@@ -92,7 +84,7 @@
                     TM.BagOfFindings.append(Finding(e.name, t.description, t.cvss))
 
     def check(self):
-        if self.description == None:
+        if self.description is None:
             print("Every threat model should have at least a brief description of the system being modeled.")
         for e in (TM.BagOfElements + TM.BagOfFlows):
             e.check()
@@ -124,18 +116,11 @@
 class Element():
     counter = 0
 
-<<<<<<< HEAD
     def __init__(self, name, descr=None, inBoundary=None):
         Element.counter += 1
         self.name = name
         self.descr = descr
         self.inBoundary = None
-=======
-    def __init__(self, name, descr = None):
-        Element.counter += 1
-        self.name = name
-        self.descr = descr
->>>>>>> d2b90bcd
         TM.BagOfElements.append(self)
 
     def check(self):
@@ -180,22 +165,12 @@
     
 
 class Actor(Element):
-<<<<<<< HEAD
     isAdmin = False
 
     def print(self):
         print("Actor")
         print("Name: {}\nDescription: \n".format(self.name, self.descr))
 
-=======
-    def __init__(self, name):
-        super().__init__(name)
-    
-    def __str__(self):
-        print("Actor")
-        print("Name: {}\nDescription: {}\n".format(self.name, self.descr))
-    
->>>>>>> d2b90bcd
     def dfd(self):
         print("    io %s {" % uniq_name(self.name))
         print("        title = \"{0}\"".format(self.name))
@@ -245,13 +220,6 @@
         print("         data = \"{0}\"".format(self.protocol))
         print("    }")        
     
-<<<<<<< HEAD
-    @classmethod
-    def count(cls):
-        return len(TM.BagOfFlows)
-
-=======
->>>>>>> d2b90bcd
 
 ''' Add threats here '''
 Threats = {
